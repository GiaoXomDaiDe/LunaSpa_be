export const ERROR_RESPONSE_MESSAGES = {
  RESOURCE_NOT_FOUND: 'Resource not found',
  ACCESS_TOKEN_IS_REQUIRED: 'Access token is required',
  ACCOUNT_NOT_FOUND: 'Account not found',
  ROLE_NOT_FOUND: 'Role not found',
  RESOURCE_CREATION_FAILED: 'Resource creation failed',
  ROLES_CREATION_FAILED: 'Roles creation failed',
  NO_UPDATE_FIELDS_PROVIDED: 'No data to update resource',
  VALIDATION_ERROR: 'Validation error',
  REFRESH_TOKEN_IS_REQUIRED: 'Refresh token is required',
  REFRESH_TOKEN_IS_USED_OR_NOT_EXIST: 'Refresh token is used or not exist'
} as const
export const SUCCESS_RESPONSE_MESSAGE = {
  REGISTER_SUCCESS: 'Registered successfully',
  LOGIN_SUCCESS: 'Login successfully',
  LOGOUT_SUCCESS: 'Logout successfully',
  GET_ALL_RESOURCES_SUCCESSFULLY: 'Get all resources successfully',
  GET_RESOURCE_SUCCESSFULLY: 'Get resource successfully',
  RESOURCE_CREATED_SUCCESSFULLY: 'Resource created successfully',
  RESOURCE_UPDATED_SUCCESSFULLY: 'Resource updated successfully',
  RESOURCE_DELETED_SUCCESSFULLY: 'Resource deleted successfully',
  GET_ALL_ROLES_SUCCESSFULLY: 'Get all roles successfully',
  GET_ROLE_SUCCESSFULLY: 'Get role successfully',
  ROLES_CREATED_SUCCESSFULLY: 'Role created successfully',
  ROLES_UPDATED_SUCCESSFULLY: 'Role updated successfully',
  ROLES_DELETED_SUCCESSFULLY: 'Role deleted successfully',
  RESOURCE_ADDED_TO_ROLE_SUCCESSFULLY: 'Resource added to role successfully',
  REFRESH_TOKEN_SUCCESS: 'Refresh token successfully'
} as const
export const ACCOUNT_MESSAGES = {
  EMAIL_IS_REQUIRED: 'Email is required',
  EMAIL_IS_INVALID: 'Email is invalid',
  EMAIL_LENGTH_MUST_BE_FROM_10_TO_50: 'Email length must be from 10 to 50',
  EMAIL_ALREADY_EXISTS: 'Email already exists',
  EMAIL_ALREADY_VERIFIED_BEFORE: 'Email already verified before',
  PASSWORD_IS_REQUIRED: 'Password is required',
  PASSWORD_MUST_BE_A_STRING: 'Password must be a string',
  PASSWORD_LENGTH_MUST_BE_FROM_5_TO_50: 'Password length must be from 5 to 50',
<<<<<<< HEAD
  EMAIL_OR_PASSWORD_IS_INCORRECT: 'Email or password is incorrect',
  EMAIL_VERIFY_TOKEN_IS_REQUIRED: 'Email verify token is required',
  PASSWORD_NOT_STRONG:
    'Password must be 5-50 characters long and contain at least 1 lowercase letter, 1 uppercase letter, 1 number, and 1 symbol',
=======
  EMAIL_IS_INCORRECT: 'Email is incorrect',
  PASSWORD_IS_INCORRECT: 'Password is incorrect',
  PASSWORD_NOT_STRONG: 'Password must contain at least 1 lowercase letter, 1 uppercase letter, 1 number, and 1 symbol',
>>>>>>> eade46cf
  CONFIRM_PASSWORD_IS_REQUIRED: 'Confirm password is required',
  CONFIRM_PASSWORD_MUST_BE_A_STRING: 'Confirm password must be a string',
  EMAIL_VERIFY_SUCCESS: 'Email verify successfully',
  CONFIRM_PASSWORD_LENGTH_MUST_BE_FROM_5_TO_50: 'Confirm password length must be from 5 to 50',
  CONFIRM_PASSWORD_NOT_STRONG:
    'Password must contain at least 1 lowercase letter, 1 uppercase letter, 1 number, and 1 symbol',
  CONFIRM_PASSWORD_MUST_BE_THE_SAME_AS_PASSWORD: 'Confirm password must be the same as password'
} as const
export const ROLE_MESSAGES = {
  DEFAULT_ROLE_NOT_FOUND: 'Default role not found',
  ROLE_IS_REQUIRED: 'Role is required',
  ROLE_MUST_NOT_HAVE_SPECIAL_CHARACTER: 'ROLE_MUST_NOT_HAVE_SPECIAL_CHARACTER'
} as const
export const RESOURCE_MESSAGE = {} as const<|MERGE_RESOLUTION|>--- conflicted
+++ resolved
@@ -36,16 +36,10 @@
   PASSWORD_IS_REQUIRED: 'Password is required',
   PASSWORD_MUST_BE_A_STRING: 'Password must be a string',
   PASSWORD_LENGTH_MUST_BE_FROM_5_TO_50: 'Password length must be from 5 to 50',
-<<<<<<< HEAD
-  EMAIL_OR_PASSWORD_IS_INCORRECT: 'Email or password is incorrect',
-  EMAIL_VERIFY_TOKEN_IS_REQUIRED: 'Email verify token is required',
-  PASSWORD_NOT_STRONG:
-    'Password must be 5-50 characters long and contain at least 1 lowercase letter, 1 uppercase letter, 1 number, and 1 symbol',
-=======
   EMAIL_IS_INCORRECT: 'Email is incorrect',
   PASSWORD_IS_INCORRECT: 'Password is incorrect',
+  EMAIL_VERIFY_TOKEN_IS_REQUIRED: 'Email verify token is required',
   PASSWORD_NOT_STRONG: 'Password must contain at least 1 lowercase letter, 1 uppercase letter, 1 number, and 1 symbol',
->>>>>>> eade46cf
   CONFIRM_PASSWORD_IS_REQUIRED: 'Confirm password is required',
   CONFIRM_PASSWORD_MUST_BE_A_STRING: 'Confirm password must be a string',
   EMAIL_VERIFY_SUCCESS: 'Email verify successfully',
